--- conflicted
+++ resolved
@@ -5,23 +5,10 @@
 before_install:
   - sudo apt-get update
   - sudo apt-get install swig
-<<<<<<< HEAD
-  - pip install PIL --allow-external PIL --allow-unverified PIL
-  # Test against the current master of traits
-  - pip install git+http://github.com/enthought/etsdevtools.git#egg=etsdevtools
-  - pip install git+http://github.com/enthought/traits.git#egg=traits
-  - pip install git+http://github.com/enthought/traitsui.git#egg=traitsui
-  - pip install git+http://github.com/enthought/enable.git#egg=enable
-  - pip install git+http://github.com/enthought/chaco.git#egg=chaco
-  - pip install git+http://github.com/enthought/scimath.git#egg=scimath
-  - pip install git+http://github.com/enthought/apptools.git#egg=apptools
-  - pip install git+http://github.com/enthought/blockcanvas.git#egg=blockcanvas
-=======
 install:
   - pip install cython
   - pip install -r dev_requirements.txt
   - if [[ $TRAVIS_PYTHON_VERSION == '2.6' ]]; then pip install unittest2; fi
->>>>>>> c5ac3b67
   - python setup.py develop
   # there is a circular dependency with codetools
   - pip install -e git+http://github.com/enthought/blockcanvas.git#egg=blockcanvas
